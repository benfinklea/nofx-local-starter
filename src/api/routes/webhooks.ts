/**
 * Webhook Handlers for NOFX
 * Refactored into service-based architecture
 */

import { Express, Request, Response } from 'express';
import express from 'express';
import Stripe from 'stripe';
import { log } from '../../lib/logger';
<<<<<<< HEAD
=======
import { ApiResponse } from '../../lib/apiResponse';
import {
  upsertProduct,
  upsertPrice,
  manageSubscriptionStatusChange,
  deleteProduct,
  deletePrice
} from '../../billing/stripe';
import {
  sendSubscriptionConfirmationEmail,
  sendPaymentFailedEmail
} from '../../services/email/emailService';
>>>>>>> f67eebb4

// Import extracted services
import { WebhookValidationService } from './webhooks/WebhookValidationService';
import { ProductEventService } from './webhooks/ProductEventService';
import { SubscriptionEventService } from './webhooks/SubscriptionEventService';
import { InvoiceEventService } from './webhooks/InvoiceEventService';
import { CustomerEventService } from './webhooks/CustomerEventService';
import { EmailNotificationService } from './webhooks/EmailNotificationService';

const stripe = new Stripe(process.env.STRIPE_SECRET_KEY || (process.env.NODE_ENV === 'test' ? 'sk_test_dummy' : ''), {
  apiVersion: '2025-08-27.basil'
});

// Initialize services
const emailNotificationService = new EmailNotificationService();
const webhookValidationService = new WebhookValidationService(stripe);
const productEventService = new ProductEventService();
const subscriptionEventService = new SubscriptionEventService(stripe, emailNotificationService);
const invoiceEventService = new InvoiceEventService(stripe, emailNotificationService);
const customerEventService = new CustomerEventService();

export default function mount(app: Express) {
  /**
   * Stripe Webhook Endpoint
   * IMPORTANT: This must use express.raw() middleware for body parsing
   */
  app.post(
    '/webhooks/stripe',
    express.raw({ type: 'application/json' }),
    async (req: Request, res: Response) => {
<<<<<<< HEAD
      // Validate webhook signature
      const validation = webhookValidationService.validateWebhook(req, res);
      if (validation.error || !validation.event) {
        return; // Response already sent by validation service
      }

      const event = validation.event;
=======
      const sig = req.headers['stripe-signature'];

      if (!sig) {
        log.warn('Stripe webhook called without signature');
        return ApiResponse.badRequest(res, 'Missing signature header');
      }

      const webhookSecret = process.env.STRIPE_WEBHOOK_SECRET;
      if (!webhookSecret) {
        log.error('STRIPE_WEBHOOK_SECRET not configured');
        return ApiResponse.internalError(res, 'Webhook secret not configured');
      }

      let event: Stripe.Event;

      try {
        event = stripe.webhooks.constructEvent(
          req.body,
          sig,
          webhookSecret
        );
      } catch (err) {
        const error = err as Error;
        log.error({ error: error.message }, 'Webhook signature verification failed');
        return ApiResponse.badRequest(res, `Webhook signature verification failed: ${error.message}`);
      }

      // Log the event
      log.info({
        eventType: event.type,
        eventId: event.id
      }, 'Stripe webhook received');
>>>>>>> f67eebb4

      // Filter out events we don't care about
      if (!webhookValidationService.isRelevantEvent(event.type)) {
        log.debug({ eventType: event.type }, 'Ignoring irrelevant webhook event');
        return ApiResponse.success(res, { received: true, event: event.type });
      }

      try {
        await processWebhookEvent(event);

        res.json({ received: true });
      } catch (error) {
        log.error({
          error,
          eventType: event.type,
          eventId: event.id
        }, 'Error processing webhook');

        // Return 200 to prevent Stripe from retrying
        // We log the error but don't want infinite retries
        res.json({ received: true, error: 'Processing error' });
      }
    }
  );

  /**
   * Process webhook event using appropriate service
   */
  async function processWebhookEvent(event: Stripe.Event): Promise<void> {
    switch (event.type) {
      // Product events
      case 'product.created':
      case 'product.updated':
      case 'product.deleted':
        await productEventService.handleProductEvent(event);
        break;

      // Price events
      case 'price.created':
      case 'price.updated':
      case 'price.deleted':
        await productEventService.handlePriceEvent(event);
        break;

      // Checkout completed
      case 'checkout.session.completed':
        await subscriptionEventService.handleCheckoutCompleted(event);
        break;

      // Subscription events
      case 'customer.subscription.created':
      case 'customer.subscription.updated':
      case 'customer.subscription.deleted':
        await subscriptionEventService.handleSubscriptionEvent(event);
        break;

      // Invoice events
      case 'invoice.payment_succeeded':
        await invoiceEventService.handlePaymentSucceeded(event);
        break;

      case 'invoice.payment_failed':
        await invoiceEventService.handlePaymentFailed(event);
        break;

      // Customer events
      case 'customer.updated':
        await customerEventService.handleCustomerUpdated(event);
        break;

      default:
        log.warn({ eventType: event.type }, 'Unhandled webhook event');
    }
  }

  /**
   * Test endpoint for webhook (development only)
   */
  if (process.env.NODE_ENV !== 'production') {
    app.post('/webhooks/test', async (req: Request, res: Response) => {
      log.info({ body: req.body }, 'Test webhook received');
      res.json({ received: true, test: true });
    });
  }

  /**
   * Health check for webhooks
   */
  app.get('/webhooks/health', (_req: Request, res: Response) => {
    const configured = !!(
      process.env.STRIPE_SECRET_KEY &&
      process.env.STRIPE_WEBHOOK_SECRET
    );

    res.json({
      ok: configured,
      stripe: configured ? 'configured' : 'not configured',
      timestamp: new Date().toISOString()
    });
  });
}<|MERGE_RESOLUTION|>--- conflicted
+++ resolved
@@ -7,21 +7,6 @@
 import express from 'express';
 import Stripe from 'stripe';
 import { log } from '../../lib/logger';
-<<<<<<< HEAD
-=======
-import { ApiResponse } from '../../lib/apiResponse';
-import {
-  upsertProduct,
-  upsertPrice,
-  manageSubscriptionStatusChange,
-  deleteProduct,
-  deletePrice
-} from '../../billing/stripe';
-import {
-  sendSubscriptionConfirmationEmail,
-  sendPaymentFailedEmail
-} from '../../services/email/emailService';
->>>>>>> f67eebb4
 
 // Import extracted services
 import { WebhookValidationService } from './webhooks/WebhookValidationService';
@@ -52,7 +37,6 @@
     '/webhooks/stripe',
     express.raw({ type: 'application/json' }),
     async (req: Request, res: Response) => {
-<<<<<<< HEAD
       // Validate webhook signature
       const validation = webhookValidationService.validateWebhook(req, res);
       if (validation.error || !validation.event) {
@@ -60,45 +44,11 @@
       }
 
       const event = validation.event;
-=======
-      const sig = req.headers['stripe-signature'];
-
-      if (!sig) {
-        log.warn('Stripe webhook called without signature');
-        return ApiResponse.badRequest(res, 'Missing signature header');
-      }
-
-      const webhookSecret = process.env.STRIPE_WEBHOOK_SECRET;
-      if (!webhookSecret) {
-        log.error('STRIPE_WEBHOOK_SECRET not configured');
-        return ApiResponse.internalError(res, 'Webhook secret not configured');
-      }
-
-      let event: Stripe.Event;
-
-      try {
-        event = stripe.webhooks.constructEvent(
-          req.body,
-          sig,
-          webhookSecret
-        );
-      } catch (err) {
-        const error = err as Error;
-        log.error({ error: error.message }, 'Webhook signature verification failed');
-        return ApiResponse.badRequest(res, `Webhook signature verification failed: ${error.message}`);
-      }
-
-      // Log the event
-      log.info({
-        eventType: event.type,
-        eventId: event.id
-      }, 'Stripe webhook received');
->>>>>>> f67eebb4
 
       // Filter out events we don't care about
       if (!webhookValidationService.isRelevantEvent(event.type)) {
         log.debug({ eventType: event.type }, 'Ignoring irrelevant webhook event');
-        return ApiResponse.success(res, { received: true, event: event.type });
+        return res.json({ received: true, event: event.type });
       }
 
       try {

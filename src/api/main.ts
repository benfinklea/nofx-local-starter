/**
 * NOFX API Server - Refactored using Compose Methods pattern
 * Now organized into focused, single-purpose modules
 */

import express from "express";
import dotenv from "dotenv";
import http from 'node:http';
import { requireAuth, checkUsage, rateLimit, trackApiUsage } from '../auth/middleware';
import { initAutoBackupFromSettings } from '../lib/autobackup';
import startOutboxRelay from '../worker/relay';
import { initTracing } from '../lib/tracing';
import { shouldEnableDevRestartWatch } from '../lib/devRestart';
<<<<<<< HEAD
import { performanceMiddleware, performanceMonitor } from '../lib/performance-monitor';

// Server configuration modules
import { setupBasicMiddleware, setupViewEngine } from './server/middleware';
import { mountCoreRoutes, mountSaasRoutes, mountDynamicRoutes } from './server/routes';
import { setupFrontendRouting } from './server/frontend';

// Handler modules
import {
  handleHealthCheck,
  handleRunPreview,
  handleCreateRun,
  handleGetRun,
  handleGetRunTimeline,
  handleRunStream,
  handleListRuns,
  handleRetryStep
} from './server/handlers';
=======
import { ApiResponse } from '../lib/apiResponse';
// New SaaS auth imports
import { requireAuth, optionalAuth, checkUsage, rateLimit, trackApiUsage } from '../auth/middleware';
// import { trackUsage } from '../auth/supabase';
import authV2Routes from './routes/auth_v2';
import billingRoutes from './routes/billing';
import webhookRoutes from './routes/webhooks';
import teamsRoutes from './routes/teams';
// Idempotency middleware
import { idempotency, initializeIdempotencyCache } from '../lib/middleware/idempotency';
>>>>>>> f67eebb4

dotenv.config();

// Initialize the Express application
export const app = express();

// Optional tracing (OpenTelemetry) if enabled via env
<<<<<<< HEAD
initTracing('nofx-api').catch(() => { });
=======
initTracing('nofx-api').catch(()=>{});
const devRestartWatch = shouldEnableDevRestartWatch();

// Enable CORS for frontend development
app.use(cors({
  origin: CORS_ORIGINS,
  credentials: true,
  methods: ['GET', 'POST', 'PUT', 'DELETE', 'OPTIONS'],
  allowedHeaders: ['Content-Type', 'Authorization', 'x-project-id', 'x-idempotency-key'],
  exposedHeaders: ['x-idempotency-replayed', 'x-idempotency-original-date']
}));

app.use(express.json({ limit: "2mb" }));
app.use(express.urlencoded({ extended: true }));
// Cookie parser for auth
app.use(require('cookie-parser')());
// Observability middleware: request ID + latency logging + correlation
app.use(requestObservability);
// Add optional auth to all requests (populates req.user if authenticated)
app.use(optionalAuth);
// Idempotency middleware for POST/PUT/PATCH endpoints
app.use(idempotency());

// ADD view engine + static for future UI
app.set('view engine', 'ejs');
app.set('views', path.join(__dirname, '..', 'ui', 'views'));
app.use('/ui/static', express.static(path.join(__dirname, '..', 'ui', 'static')));

// Optional: serve built SPA if present (apps/frontend/dist)
try {
  const feDist = path.join(process.cwd(), 'apps', 'frontend', 'dist');
  if (fs.existsSync(feDist)) {
    // Serve static assets from the built frontend with correct MIME types
    app.use('/ui/app', express.static(feDist, {
      setHeaders: (res, filePath) => {
        if (filePath.endsWith('.css')) {
          res.setHeader('Content-Type', 'text/css');
        } else if (filePath.endsWith('.js')) {
          res.setHeader('Content-Type', 'application/javascript');
        } else if (filePath.endsWith('.json')) {
          res.setHeader('Content-Type', 'application/json');
        }
      }
    }));
>>>>>>> f67eebb4

const _devRestartWatch = shouldEnableDevRestartWatch();

// Public performance monitoring endpoints (mounted BEFORE auth middleware)
import publicPerformanceRoutes from './routes/public-performance';
app.use('/api/public/performance', publicPerformanceRoutes);

// Development admin routes (no auth required, dev only)
import devAdminRoutes from './routes/dev-admin';
app.use('/dev', devAdminRoutes);

// Development login route (must be before auth middleware)
import { issueAdminCookie, isAdmin } from '../lib/auth';
app.get('/dev/login', (req, res) => {
  if (process.env.NODE_ENV === 'production') {
    const next = (req.query.next as string) || '/ui/app/#/runs';
    return res.redirect(`/api/login?next=${encodeURIComponent(next)}`);
  }
  res.setHeader('Set-Cookie', issueAdminCookie());
  const next = (req.query.next as string) || '/ui/settings';
  res.redirect(next);
});

// Debug route to check admin status
app.get('/dev/admin-check', (req, res) => {
  res.json({
    isAdmin: isAdmin(req),
    env: process.env.NODE_ENV,
    enableAdmin: process.env.ENABLE_ADMIN,
    cookies: req.headers.cookie,
    headers: req.headers
  });
<<<<<<< HEAD
=======
  app.get('/ui/app/*', (req, res) => {
    const vitePath = req.originalUrl;
    res.redirect(`http://localhost:5173${vitePath}`);
  });
}

// Register builder routes eagerly so that operator tooling is immediately available
try {
  builderRoutes(app);
} catch {}

try {
  responsesRoutes(app);
} catch {}

// Ensure default project has local_path pointing to this repo for convenience in dev
void (async () => {
  try {
    const p = await getProject('default');
    if (p && (!p.local_path || String(p.local_path).trim() === '')) {
      await updateProject('default', { local_path: process.cwd(), workspace_mode: 'local_path' });
    }
  } catch {}
})();

const CreateRunSchema = z.object({ plan: PlanSchema, projectId: z.string().optional() });

// Preview a plan built from standard (plain-language) input
app.post('/runs/preview', async (req, res) => {
  try {
    if (req.body && req.body.standard) {
      const { prompt, quality = true, openPr = false, filePath, summarizeQuery, summarizeTarget } = req.body.standard || {};
      const built = await buildPlanFromPrompt(String(prompt||'').trim(), { quality, openPr, filePath, summarizeQuery, summarizeTarget });
      return ApiResponse.success(res, { steps: built.steps, plan: built });
    }
    return ApiResponse.badRequest(res, 'Missing standard parameter');
  } catch (e: unknown) {
    const message = e instanceof Error ? e.message : 'Failed to preview';
    return ApiResponse.badRequest(res, message);
  }
>>>>>>> f67eebb4
});

// Setup middleware stack (includes auth)
setupBasicMiddleware(app);
setupViewEngine(app);

// Performance monitoring middleware
app.use(performanceMiddleware());

setupFrontendRouting(app);

// Health check endpoint
app.get("/health", handleHealthCheck);

// Run management endpoints
app.post('/runs/preview', handleRunPreview);

app.post("/runs",
  requireAuth,
  checkUsage('runs'),
  rateLimit(60000, 100), // 100 requests per minute max
  trackApiUsage('runs', 1),
<<<<<<< HEAD
  handleCreateRun
);

app.get("/runs/:id", handleGetRun);
app.get("/runs/:id/timeline", handleGetRunTimeline);
app.get('/runs/:id/stream', handleRunStream);
app.get('/runs', handleListRuns);
app.post('/runs/:runId/steps/:stepId/retry', requireAuth, handleRetryStep);

// Mount route modules
mountCoreRoutes(app);
mountSaasRoutes(app);
mountDynamicRoutes(app);

// Global error handler
app.use((error: Error, req: express.Request, res: express.Response, _next: express.NextFunction) => {
  const correlationId = req.headers['x-correlation-id'] || `err-${Date.now()}-${Math.random().toString(36).substr(2, 9)}`;

  console.error('Unhandled error:', {
    error: error.message,
    stack: error.stack,
    correlationId,
    url: req.url,
    method: req.method,
    userAgent: req.headers['user-agent']
  });

  // Don't expose sensitive error details in production
  const isDev = process.env.NODE_ENV === 'development' || process.env.NODE_ENV === 'test';
=======
  async (req, res) => {
  // Standard mode: build a plan from plain-language prompt and settings
  if (req.body && req.body.standard) {
    try {
      const { prompt, quality = true, openPr = false, filePath, summarizeQuery, summarizeTarget } = req.body.standard || {};
      const built = await buildPlanFromPrompt(String(prompt||'').trim(), { quality, openPr, filePath, summarizeQuery, summarizeTarget });
      req.body = { plan: built };
    } catch (e: unknown) {
      const message = e instanceof Error ? e.message : 'Bad standard request';
      return ApiResponse.badRequest(res, message);
    }
  }
  const parsed = CreateRunSchema.safeParse({ ...req.body, projectId: req.body?.projectId || (req.headers['x-project-id'] as string|undefined) });
  if (!parsed.success) {
    const validationErrors = Object.entries(parsed.error.flatten().fieldErrors).map(([field, messages]) =>
      ApiResponse.validationError(field, Array.isArray(messages) ? messages[0] : messages)
    );
    return ApiResponse.unprocessableEntity(res, validationErrors);
  }
  const { plan, projectId = 'default' } = parsed.data;

  // Add user context to the run
  const runData = {
    ...plan,
    user_id: req.userId || '',
    metadata: {
      created_by: req.userId || '',
      tier: req.userTier || 'free'
    }
  };
  const run = await store.createRun(runData as any, projectId);
  const runId = String(run.id);
  try { setContext({ runId, projectId }); } catch {}
  await recordEvent(runId, "run.created", { plan });

  // Respond immediately to avoid request timeouts on large plans
  return ApiResponse.success(res, { id: runId, status: "queued", projectId }, 201);

  // Process steps asynchronously (fire-and-forget)
  void (async () => {
    for (const s of plan.steps) {
      // Preserve optional per-step security policy by embedding into inputs
      const baseInputs = toJsonObject(s.inputs ?? {});
      const policy = toJsonObject({
        tools_allowed: s.tools_allowed,
        env_allowed: s.env_allowed,
        secrets_scope: s.secrets_scope,
      });
      const inputsWithPolicy = {
        ...baseInputs,
        ...(Object.keys(policy).length ? { _policy: policy } : {}),
      };
      // Idempotency key: `${runId}:${stepName}:${hash(inputs)}`
      const hash = crypto.createHash('sha256').update(JSON.stringify(inputsWithPolicy)).digest('hex').slice(0, 12);
      const idemKey = `${runId}:${s.name}:${hash}`;
      const created = await store.createStep(runId, s.name, s.tool, inputsWithPolicy, idemKey);
      let stepId = created?.id;
      let existing = created;
      if (!existing) {
        existing = await store.getStepByIdempotencyKey(runId, idemKey);
        if (!stepId) stepId = existing?.id;
      }
      if (!existing && stepId) {
        existing = await store.getStep(stepId);
      }
      if (!stepId || !existing) continue; // safety: skip if we couldn't resolve step id
      try { setContext({ stepId }); } catch {}
      await recordEvent(runId, "step.enqueued", { name: s.name, tool: s.tool, idempotency_key: idemKey }, stepId);
      // Enqueue unless step is already finished; rely on worker inbox for exactly-once
      const status = String((existing as { status?: string }).status || '').toLowerCase();
      if (!['succeeded','cancelled'].includes(status)) {
        // Backpressure: delay enqueue when queue age grows beyond threshold
        const thresholdMs = Math.max(0, Number(process.env.BACKPRESSURE_AGE_MS || 5000));
        const ageMs = getOldestAgeMs(STEP_READY_TOPIC);
        let delayMs = 0;
        if (ageMs != null && ageMs > thresholdMs) {
          delayMs = Math.min(Math.floor((ageMs - thresholdMs) / 2), 15000);
          await recordEvent(runId, 'queue.backpressure', { ageMs, delayMs }, stepId);
        }
        await enqueue(STEP_READY_TOPIC, { runId, stepId, idempotencyKey: idemKey, __attempt: 1 }, delayMs ? { delay: delayMs } : undefined);
      }
      // Simple Mode fallback: run inline to avoid any queue hiccups
      const inlineRunnerDisabled = process.env.DISABLE_INLINE_RUNNER === '1';
      const usingMemoryQueue = (process.env.QUEUE_DRIVER || 'memory').toLowerCase() === 'memory';
      if (usingMemoryQueue && !inlineRunnerDisabled && !hasSubscribers(STEP_READY_TOPIC)) {
        // Lazy import to avoid cycle
        // eslint-disable-next-line @typescript-eslint/no-var-requires
        const { runStep } = require('../worker/runner');
        setTimeout(() => { try { runStep(runId, stepId!); } catch {} }, 5);
      }
    }
  })().catch(() => {});
});

// PROTECTED: Get run details - requires auth and ownership
app.get("/runs/:id",
  requireAuth,
  async (req, res) => {
  const runId = req.params.id;
  const run = await store.getRun(runId);
  if (!run) return ApiResponse.notFound(res, 'Run');

  // Check ownership (unless admin)
  const runUserId = (run.metadata as any)?.created_by || (run.plan as any)?.user_id;
  if (runUserId && runUserId !== req.userId) {
    const isUserAdmin = req.user && (await store.getUserRole(req.userId || '')) === 'admin';
    if (!isUserAdmin) {
      return ApiResponse.forbidden(res, 'Access denied to this run');
    }
  }
  const steps = await store.listStepsByRun(runId);
  const artifacts = await store.listArtifactsByRun(runId);
  return ApiResponse.success(res, { run, steps, artifacts });
});
>>>>>>> f67eebb4

  res.status(500).json({
    error: 'Internal server error',
    correlationId,
    timestamp: new Date().toISOString(),
    ...(isDev && { details: error.message })
  });
});

// 404 handler
app.use((_req, res) => {
  res.status(404).json({
    error: 'Not found',
    timestamp: new Date().toISOString()
  });
});

<<<<<<< HEAD
// Server startup
const port = process.env.PORT || 3002;

let server: http.Server;

export function startServer() {
  return new Promise<http.Server>((resolve, reject) => {
    try {
      server = app.listen(port, () => {
        console.log(`🚀 NOFX API server running on port ${port}`);

        // Initialize services after server starts with timeout
        Promise.race([
          Promise.all([
            initAutoBackupFromSettings(),
            startOutboxRelay()
          ]),
          new Promise((_, reject) =>
            setTimeout(() => reject(new Error('Service initialization timeout')), 30000)
          )
        ]).then(() => {
          // Start performance monitoring
          performanceMonitor.start();
          console.log('📊 Performance monitoring started');
          console.log('✅ All services initialized successfully');
        }).catch(error => {
          console.error('⚠️ Failed to initialize services:', {
            error: error.message,
            stack: error.stack
          });
          // Continue anyway - server should still serve requests
          console.log('⚡ Server running in limited mode');
        });

        resolve(server);
      });

      server.on('error', reject);
    } catch (error) {
      reject(error);
=======
// PROTECTED: List user's runs - requires auth, shows only user's runs
app.get('/runs',
  requireAuth,
  rateLimit(60000, 200),
  async (req, res) => {
  const lim = Math.max(1, Math.min(200, Number(req.query.limit || 50)));
  const projectId = String(req.query.projectId || '');
  try {
    // Filter runs by user (unless admin)
    const isUserAdmin = req.user && (await store.getUserRole(req.userId || '')) === 'admin';
    const rows = isUserAdmin
      ? await store.listRuns(lim, projectId || undefined)
      : await store.listRunsByUser(req.userId!, lim, projectId || undefined);
    return ApiResponse.success(res, { runs: rows });
  } catch (e: unknown) {
    const msg = e instanceof Error ? e.message : 'Failed to list runs';
    return ApiResponse.internalError(res, msg);
  }
});

// Mount auth and billing routes BEFORE other routes
authV2Routes(app);
billingRoutes(app);
webhookRoutes(app);
teamsRoutes(app);

// ADD at the end of file, after existing routes:
mountRouters(app);

const port = Number(process.env.PORT || 3000);

// Initialize idempotency cache on startup
initializeIdempotencyCache().catch(err => {
  log.error({ error: err.message }, 'Failed to initialize idempotency cache');
  process.exit(1);
});

function listenWithRetry(attempt = 0) {
  const server = http.createServer(app);
  server.once('error', (err: unknown) => {
    const code = (err as NodeJS.ErrnoException)?.code;
    if (code === 'EADDRINUSE') {
      const delay = 500 + attempt*250;
      if (attempt < 4) {
        log.warn({ attempt, delay }, 'Port in use; retrying listen');
        setTimeout(() => listenWithRetry(attempt+1), delay);
      } else {
        log.warn('Port still in use after retries');
        if (devRestartWatch) {
          log.warn('Dev mode: exiting to allow clean restart');
          process.exit(0);
        }
        throw err;
      }
    } else {
      throw err;
>>>>>>> f67eebb4
    }
  });
}

<<<<<<< HEAD
export function stopServer() {
  return new Promise<void>((resolve, reject) => {
    if (server) {
      // Stop performance monitoring
      performanceMonitor.stop();

      server.close((error) => {
        if (error) {
          reject(error);
        } else {
          resolve();
        }
      });
    } else {
      resolve();
    }
  });
=======
app.post('/runs/:runId/steps/:stepId/retry', async (req, res) => {
  if (!isAdmin(req)) {
    return ApiResponse.unauthorized(res, 'Admin authentication required');
  }
  const { runId, stepId } = req.params;
  try {
    await retryStep(runId, stepId);
    return ApiResponse.success(res, { ok: true }, 202);
  } catch (err) {
    if (err instanceof StepNotFoundError) {
      return ApiResponse.notFound(res, 'Step');
    }
    if (err instanceof StepNotRetryableError) {
      return ApiResponse.conflict(res, err.message);
    }
    log.error({ err, runId, stepId }, 'step.retry.error');
    return ApiResponse.internalError(res, 'Step retry failed');
  }
});
if (process.env.NODE_ENV !== 'test') {
  listenWithRetry();
>>>>>>> f67eebb4
}

// Start server if this file is run directly
if (require.main === module) {
  startServer().catch(error => {
    console.error('Failed to start server:', error);
    process.exit(1);
  });
}

// Handle graceful shutdown
process.on('SIGTERM', () => {
  console.log('SIGTERM received, shutting down gracefully');
  stopServer().then(() => {
    process.exit(0);
  }).catch(error => {
    console.error('Error during shutdown:', error);
    process.exit(1);
  });
});

process.on('SIGINT', () => {
  console.log('SIGINT received, shutting down gracefully');
  stopServer().then(() => {
    process.exit(0);
  }).catch(error => {
    console.error('Error during shutdown:', error);
    process.exit(1);
  });
});<|MERGE_RESOLUTION|>--- conflicted
+++ resolved
@@ -11,9 +11,7 @@
 import startOutboxRelay from '../worker/relay';
 import { initTracing } from '../lib/tracing';
 import { shouldEnableDevRestartWatch } from '../lib/devRestart';
-<<<<<<< HEAD
 import { performanceMiddleware, performanceMonitor } from '../lib/performance-monitor';
-
 // Server configuration modules
 import { setupBasicMiddleware, setupViewEngine } from './server/middleware';
 import { mountCoreRoutes, mountSaasRoutes, mountDynamicRoutes } from './server/routes';
@@ -30,18 +28,6 @@
   handleListRuns,
   handleRetryStep
 } from './server/handlers';
-=======
-import { ApiResponse } from '../lib/apiResponse';
-// New SaaS auth imports
-import { requireAuth, optionalAuth, checkUsage, rateLimit, trackApiUsage } from '../auth/middleware';
-// import { trackUsage } from '../auth/supabase';
-import authV2Routes from './routes/auth_v2';
-import billingRoutes from './routes/billing';
-import webhookRoutes from './routes/webhooks';
-import teamsRoutes from './routes/teams';
-// Idempotency middleware
-import { idempotency, initializeIdempotencyCache } from '../lib/middleware/idempotency';
->>>>>>> f67eebb4
 
 dotenv.config();
 
@@ -49,54 +35,7 @@
 export const app = express();
 
 // Optional tracing (OpenTelemetry) if enabled via env
-<<<<<<< HEAD
 initTracing('nofx-api').catch(() => { });
-=======
-initTracing('nofx-api').catch(()=>{});
-const devRestartWatch = shouldEnableDevRestartWatch();
-
-// Enable CORS for frontend development
-app.use(cors({
-  origin: CORS_ORIGINS,
-  credentials: true,
-  methods: ['GET', 'POST', 'PUT', 'DELETE', 'OPTIONS'],
-  allowedHeaders: ['Content-Type', 'Authorization', 'x-project-id', 'x-idempotency-key'],
-  exposedHeaders: ['x-idempotency-replayed', 'x-idempotency-original-date']
-}));
-
-app.use(express.json({ limit: "2mb" }));
-app.use(express.urlencoded({ extended: true }));
-// Cookie parser for auth
-app.use(require('cookie-parser')());
-// Observability middleware: request ID + latency logging + correlation
-app.use(requestObservability);
-// Add optional auth to all requests (populates req.user if authenticated)
-app.use(optionalAuth);
-// Idempotency middleware for POST/PUT/PATCH endpoints
-app.use(idempotency());
-
-// ADD view engine + static for future UI
-app.set('view engine', 'ejs');
-app.set('views', path.join(__dirname, '..', 'ui', 'views'));
-app.use('/ui/static', express.static(path.join(__dirname, '..', 'ui', 'static')));
-
-// Optional: serve built SPA if present (apps/frontend/dist)
-try {
-  const feDist = path.join(process.cwd(), 'apps', 'frontend', 'dist');
-  if (fs.existsSync(feDist)) {
-    // Serve static assets from the built frontend with correct MIME types
-    app.use('/ui/app', express.static(feDist, {
-      setHeaders: (res, filePath) => {
-        if (filePath.endsWith('.css')) {
-          res.setHeader('Content-Type', 'text/css');
-        } else if (filePath.endsWith('.js')) {
-          res.setHeader('Content-Type', 'application/javascript');
-        } else if (filePath.endsWith('.json')) {
-          res.setHeader('Content-Type', 'application/json');
-        }
-      }
-    }));
->>>>>>> f67eebb4
 
 const _devRestartWatch = shouldEnableDevRestartWatch();
 
@@ -129,49 +68,6 @@
     cookies: req.headers.cookie,
     headers: req.headers
   });
-<<<<<<< HEAD
-=======
-  app.get('/ui/app/*', (req, res) => {
-    const vitePath = req.originalUrl;
-    res.redirect(`http://localhost:5173${vitePath}`);
-  });
-}
-
-// Register builder routes eagerly so that operator tooling is immediately available
-try {
-  builderRoutes(app);
-} catch {}
-
-try {
-  responsesRoutes(app);
-} catch {}
-
-// Ensure default project has local_path pointing to this repo for convenience in dev
-void (async () => {
-  try {
-    const p = await getProject('default');
-    if (p && (!p.local_path || String(p.local_path).trim() === '')) {
-      await updateProject('default', { local_path: process.cwd(), workspace_mode: 'local_path' });
-    }
-  } catch {}
-})();
-
-const CreateRunSchema = z.object({ plan: PlanSchema, projectId: z.string().optional() });
-
-// Preview a plan built from standard (plain-language) input
-app.post('/runs/preview', async (req, res) => {
-  try {
-    if (req.body && req.body.standard) {
-      const { prompt, quality = true, openPr = false, filePath, summarizeQuery, summarizeTarget } = req.body.standard || {};
-      const built = await buildPlanFromPrompt(String(prompt||'').trim(), { quality, openPr, filePath, summarizeQuery, summarizeTarget });
-      return ApiResponse.success(res, { steps: built.steps, plan: built });
-    }
-    return ApiResponse.badRequest(res, 'Missing standard parameter');
-  } catch (e: unknown) {
-    const message = e instanceof Error ? e.message : 'Failed to preview';
-    return ApiResponse.badRequest(res, message);
-  }
->>>>>>> f67eebb4
 });
 
 // Setup middleware stack (includes auth)
@@ -194,7 +90,6 @@
   checkUsage('runs'),
   rateLimit(60000, 100), // 100 requests per minute max
   trackApiUsage('runs', 1),
-<<<<<<< HEAD
   handleCreateRun
 );
 
@@ -224,122 +119,6 @@
 
   // Don't expose sensitive error details in production
   const isDev = process.env.NODE_ENV === 'development' || process.env.NODE_ENV === 'test';
-=======
-  async (req, res) => {
-  // Standard mode: build a plan from plain-language prompt and settings
-  if (req.body && req.body.standard) {
-    try {
-      const { prompt, quality = true, openPr = false, filePath, summarizeQuery, summarizeTarget } = req.body.standard || {};
-      const built = await buildPlanFromPrompt(String(prompt||'').trim(), { quality, openPr, filePath, summarizeQuery, summarizeTarget });
-      req.body = { plan: built };
-    } catch (e: unknown) {
-      const message = e instanceof Error ? e.message : 'Bad standard request';
-      return ApiResponse.badRequest(res, message);
-    }
-  }
-  const parsed = CreateRunSchema.safeParse({ ...req.body, projectId: req.body?.projectId || (req.headers['x-project-id'] as string|undefined) });
-  if (!parsed.success) {
-    const validationErrors = Object.entries(parsed.error.flatten().fieldErrors).map(([field, messages]) =>
-      ApiResponse.validationError(field, Array.isArray(messages) ? messages[0] : messages)
-    );
-    return ApiResponse.unprocessableEntity(res, validationErrors);
-  }
-  const { plan, projectId = 'default' } = parsed.data;
-
-  // Add user context to the run
-  const runData = {
-    ...plan,
-    user_id: req.userId || '',
-    metadata: {
-      created_by: req.userId || '',
-      tier: req.userTier || 'free'
-    }
-  };
-  const run = await store.createRun(runData as any, projectId);
-  const runId = String(run.id);
-  try { setContext({ runId, projectId }); } catch {}
-  await recordEvent(runId, "run.created", { plan });
-
-  // Respond immediately to avoid request timeouts on large plans
-  return ApiResponse.success(res, { id: runId, status: "queued", projectId }, 201);
-
-  // Process steps asynchronously (fire-and-forget)
-  void (async () => {
-    for (const s of plan.steps) {
-      // Preserve optional per-step security policy by embedding into inputs
-      const baseInputs = toJsonObject(s.inputs ?? {});
-      const policy = toJsonObject({
-        tools_allowed: s.tools_allowed,
-        env_allowed: s.env_allowed,
-        secrets_scope: s.secrets_scope,
-      });
-      const inputsWithPolicy = {
-        ...baseInputs,
-        ...(Object.keys(policy).length ? { _policy: policy } : {}),
-      };
-      // Idempotency key: `${runId}:${stepName}:${hash(inputs)}`
-      const hash = crypto.createHash('sha256').update(JSON.stringify(inputsWithPolicy)).digest('hex').slice(0, 12);
-      const idemKey = `${runId}:${s.name}:${hash}`;
-      const created = await store.createStep(runId, s.name, s.tool, inputsWithPolicy, idemKey);
-      let stepId = created?.id;
-      let existing = created;
-      if (!existing) {
-        existing = await store.getStepByIdempotencyKey(runId, idemKey);
-        if (!stepId) stepId = existing?.id;
-      }
-      if (!existing && stepId) {
-        existing = await store.getStep(stepId);
-      }
-      if (!stepId || !existing) continue; // safety: skip if we couldn't resolve step id
-      try { setContext({ stepId }); } catch {}
-      await recordEvent(runId, "step.enqueued", { name: s.name, tool: s.tool, idempotency_key: idemKey }, stepId);
-      // Enqueue unless step is already finished; rely on worker inbox for exactly-once
-      const status = String((existing as { status?: string }).status || '').toLowerCase();
-      if (!['succeeded','cancelled'].includes(status)) {
-        // Backpressure: delay enqueue when queue age grows beyond threshold
-        const thresholdMs = Math.max(0, Number(process.env.BACKPRESSURE_AGE_MS || 5000));
-        const ageMs = getOldestAgeMs(STEP_READY_TOPIC);
-        let delayMs = 0;
-        if (ageMs != null && ageMs > thresholdMs) {
-          delayMs = Math.min(Math.floor((ageMs - thresholdMs) / 2), 15000);
-          await recordEvent(runId, 'queue.backpressure', { ageMs, delayMs }, stepId);
-        }
-        await enqueue(STEP_READY_TOPIC, { runId, stepId, idempotencyKey: idemKey, __attempt: 1 }, delayMs ? { delay: delayMs } : undefined);
-      }
-      // Simple Mode fallback: run inline to avoid any queue hiccups
-      const inlineRunnerDisabled = process.env.DISABLE_INLINE_RUNNER === '1';
-      const usingMemoryQueue = (process.env.QUEUE_DRIVER || 'memory').toLowerCase() === 'memory';
-      if (usingMemoryQueue && !inlineRunnerDisabled && !hasSubscribers(STEP_READY_TOPIC)) {
-        // Lazy import to avoid cycle
-        // eslint-disable-next-line @typescript-eslint/no-var-requires
-        const { runStep } = require('../worker/runner');
-        setTimeout(() => { try { runStep(runId, stepId!); } catch {} }, 5);
-      }
-    }
-  })().catch(() => {});
-});
-
-// PROTECTED: Get run details - requires auth and ownership
-app.get("/runs/:id",
-  requireAuth,
-  async (req, res) => {
-  const runId = req.params.id;
-  const run = await store.getRun(runId);
-  if (!run) return ApiResponse.notFound(res, 'Run');
-
-  // Check ownership (unless admin)
-  const runUserId = (run.metadata as any)?.created_by || (run.plan as any)?.user_id;
-  if (runUserId && runUserId !== req.userId) {
-    const isUserAdmin = req.user && (await store.getUserRole(req.userId || '')) === 'admin';
-    if (!isUserAdmin) {
-      return ApiResponse.forbidden(res, 'Access denied to this run');
-    }
-  }
-  const steps = await store.listStepsByRun(runId);
-  const artifacts = await store.listArtifactsByRun(runId);
-  return ApiResponse.success(res, { run, steps, artifacts });
-});
->>>>>>> f67eebb4
 
   res.status(500).json({
     error: 'Internal server error',
@@ -357,7 +136,6 @@
   });
 });
 
-<<<<<<< HEAD
 // Server startup
 const port = process.env.PORT || 3002;
 
@@ -398,69 +176,9 @@
       server.on('error', reject);
     } catch (error) {
       reject(error);
-=======
-// PROTECTED: List user's runs - requires auth, shows only user's runs
-app.get('/runs',
-  requireAuth,
-  rateLimit(60000, 200),
-  async (req, res) => {
-  const lim = Math.max(1, Math.min(200, Number(req.query.limit || 50)));
-  const projectId = String(req.query.projectId || '');
-  try {
-    // Filter runs by user (unless admin)
-    const isUserAdmin = req.user && (await store.getUserRole(req.userId || '')) === 'admin';
-    const rows = isUserAdmin
-      ? await store.listRuns(lim, projectId || undefined)
-      : await store.listRunsByUser(req.userId!, lim, projectId || undefined);
-    return ApiResponse.success(res, { runs: rows });
-  } catch (e: unknown) {
-    const msg = e instanceof Error ? e.message : 'Failed to list runs';
-    return ApiResponse.internalError(res, msg);
-  }
-});
-
-// Mount auth and billing routes BEFORE other routes
-authV2Routes(app);
-billingRoutes(app);
-webhookRoutes(app);
-teamsRoutes(app);
-
-// ADD at the end of file, after existing routes:
-mountRouters(app);
-
-const port = Number(process.env.PORT || 3000);
-
-// Initialize idempotency cache on startup
-initializeIdempotencyCache().catch(err => {
-  log.error({ error: err.message }, 'Failed to initialize idempotency cache');
-  process.exit(1);
-});
-
-function listenWithRetry(attempt = 0) {
-  const server = http.createServer(app);
-  server.once('error', (err: unknown) => {
-    const code = (err as NodeJS.ErrnoException)?.code;
-    if (code === 'EADDRINUSE') {
-      const delay = 500 + attempt*250;
-      if (attempt < 4) {
-        log.warn({ attempt, delay }, 'Port in use; retrying listen');
-        setTimeout(() => listenWithRetry(attempt+1), delay);
-      } else {
-        log.warn('Port still in use after retries');
-        if (devRestartWatch) {
-          log.warn('Dev mode: exiting to allow clean restart');
-          process.exit(0);
-        }
-        throw err;
-      }
-    } else {
-      throw err;
->>>>>>> f67eebb4
     }
   });
 }
-
-<<<<<<< HEAD
 export function stopServer() {
   return new Promise<void>((resolve, reject) => {
     if (server) {
@@ -478,29 +196,6 @@
       resolve();
     }
   });
-=======
-app.post('/runs/:runId/steps/:stepId/retry', async (req, res) => {
-  if (!isAdmin(req)) {
-    return ApiResponse.unauthorized(res, 'Admin authentication required');
-  }
-  const { runId, stepId } = req.params;
-  try {
-    await retryStep(runId, stepId);
-    return ApiResponse.success(res, { ok: true }, 202);
-  } catch (err) {
-    if (err instanceof StepNotFoundError) {
-      return ApiResponse.notFound(res, 'Step');
-    }
-    if (err instanceof StepNotRetryableError) {
-      return ApiResponse.conflict(res, err.message);
-    }
-    log.error({ err, runId, stepId }, 'step.retry.error');
-    return ApiResponse.internalError(res, 'Step retry failed');
-  }
-});
-if (process.env.NODE_ENV !== 'test') {
-  listenWithRetry();
->>>>>>> f67eebb4
 }
 
 // Start server if this file is run directly

--- conflicted
+++ resolved
@@ -49,19 +49,8 @@
   getArtifact: (runId: string, stepId: string, filename: string) => StoreFactory.getInstance().getArtifact(runId, stepId, filename),
   listArtifactsByStep: (runId: string, stepId: string) => StoreFactory.getInstance().listArtifactsByStep(runId, stepId),
   deleteArtifact: (runId: string, stepId: string, filename: string) => StoreFactory.getInstance().deleteArtifact(runId, stepId, filename),
-<<<<<<< HEAD
-  deleteArtifactsByRun: (runId: string) => {
-    const instance = StoreFactory.getInstance();
-    return instance.deleteArtifactsByRun ? instance.deleteArtifactsByRun(runId) : Promise.resolve();
-  },
-  deleteArtifactsByStep: (runId: string, stepId: string) => {
-    const instance = StoreFactory.getInstance();
-    return instance.deleteArtifactsByStep ? instance.deleteArtifactsByStep(runId, stepId) : Promise.resolve();
-  },
-=======
   deleteArtifactsByRun: (runId: string) => StoreFactory.getInstance().deleteArtifactsByRun?.(runId),
   deleteArtifactsByStep: (runId: string, stepId: string) => StoreFactory.getInstance().deleteArtifactsByStep?.(runId, stepId),
->>>>>>> c5707c55
 
   // Inbox operations
   inboxMarkIfNew: (key: string) => StoreFactory.getInstance().inboxMarkIfNew(key),
